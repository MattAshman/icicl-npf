# Conditional NPF

## Overview

```{figure} ../images/graphical_model_CNPF.png
---
width: 20em
name: graph_model_CNPF
---
Probabilistic graphical model for the Conditional NPF.
```

The key design choice for NPs is how to model the predictive distribution $p_{\theta}( \mathbf{y}_\mathcal{T} | \mathbf{x}_\mathcal{T}; \mathcal{C})$.
In particular, we require the predictive distributions to be consistent with each other for different $\mathbf{x}_\mathcal{T}$, as discussed on the {ref}`previous page <stochastic_processes>`.
A simple way to ensure this is to use a predictive distribution that is *factorised* conditioned on the context set (as illustrated in {numref}`graph_model_CNPF`).
In other words, conditioned on the context set $\mathcal{C}$, the prediction at each target location is _independent_ of predictions at other target locations.
We can concisely express this assumption as:

```{math}
---
label: conditional_predictives
---
\begin{align}
p_{\theta}( \mathbf{y}_\mathcal{T} | \mathbf{x}_\mathcal{T}; \mathcal{C}) = \prod_{t=1}^{T} p_{\theta} \left( y^{(t)} | x^{(t)}; \mathcal{C} \right).
\end{align}
```

```{admonition} Advanced$\qquad$Factorisation $\implies$ Consistency
---
class: hint, dropdown
---
We show that the CNPF predictive distribution specifies a consistent stochastic processes, given a fixed context set $\mathcal{C}$. Recall that we require consistency under _marginalisation_ and _permutation_.

(Consistency under permutation) Let $\mathbf{x}_{\mathcal{T}} = \{ x^{(t)} \}_{t=1}^T$ be the target inputs and $\pi$ be any permutation of $\{1, ..., T\}$. Then the predictive density is:

$$
\begin{align}
    p_\theta(y^{(1)}, ..., y^{(T)} | x^{(1)}, ..., x^{(T)}; \mathcal{C}) &= \prod_{t=1}^{T} p_\theta( y^{(t)} | x^{(t)}; R) \\
    &= \prod_{t=1}^{T} p_\theta( y^{(\pi(t))} | x^{(\pi(t))}; R) \\
    &= p_\theta(y^{(\pi(1))}, ..., y^{(\pi(T))} | x^{(\pi(1))}, ..., x^{(\pi(T))}; \mathcal{C})
\end{align}
$$

since multiplication is commutative.

(Consistency under marginalisation) Consider two target inputs, $x^{(1)}, x^{(2)}$. Then by marginalising out the second target output, we get:

$$
\begin{align}
    \int p_\theta(y^{(1)}, y^{(2)}| x^{(1)}, x^{(2)}; \mathcal{C}) \, \mathrm{d}y^{(2)} &= \int p_\theta(y^{(1)}| x^{(1)}; R)p_\theta(y^{(2)}| x^{(2)}; R) \, \mathrm{d}y^{(2)} \\
    &= p_\theta(y^{(1)}| x^{(1)}; R) \int p_\theta(y^{(2)}| x^{(2)}; R) \, \mathrm{d}y^{(2)}\\
    &= p_\theta(y^{(1)}| x^{(1)}; \mathcal{C})
\end{align}
$$

which shows that the predictive distribution obtained by querying the CNPF member at $x^{(1)}$ is the same as that obtained by querying it at $x^{(1)}, x^{(2)}$ and then marginalising out the second target point. Of course, the same idea works with collections of any size, and marginalising any subset of the variables.

```

We refer to the sub-family of the NPF containing members that employ this factorisation assumption as the _conditional_ Neural Process (sub-)Family (CNPF).
A typical (though not necessary) choice is to set each $p_{\theta} \left( y^{(t)} | x^{(t)}; \mathcal{C} \right)$ to be a Gaussian density.
Now, recall that one guiding principle of the NPF is to encode the context set $\mathcal{C}$ into a global representation $R$, and then use a decoder to parametrise each $p_{\theta} \left( y^{(t)} | x^{(t)}; \mathcal{C} \right)$.
Putting these together, we can express the predictive distribution of CNPF members as

```{math}
:label: formal
\begin{align}
p_{\theta}(\mathbf{y}_\mathcal{T} | \mathbf{x}_\mathcal{T}; \mathcal{C})
&= p_{\theta}(\mathbf{y}_\mathcal{T} | \mathbf{x}_\mathcal{T}; R) & \text{Encoding}  \\
&= \prod_{t=1}^{T} p_{\theta}(y^{(t)} |  x^{(t)}; R)  & \text{Factorisation}\\
&= \prod_{t=1}^{T} \mathcal{N} \left( y^{(t)};  \mu^{(t)}, \sigma^{2(t)} \right) & \text{Gaussianity}
\end{align}
```

Where:

$$
\begin{align}
R
&:= \mathrm{Enc}_{\theta}\left(\mathcal{C} \right) & \text{Encoding} \\
(\mu^{(t)},\sigma^{2(t)})
&:= \mathrm{Dec}_{\theta}(R,x^{(t)}) & \text{Decoding}
\end{align}
$$



CNPF members make an important tradeoff.
On one hand, the factorisation assumption places a severe restriction on the class of predictive stochastic processes we can model.
As discussed at the end of this chapter, this has important consequences, such as the inability of the CNPF to produce coherent samples.
On the other hand, the factorisation assumption makes evaluation of the predictive likelihoods analytically tractable.
This means we can employ a simple maximum-likelihood procedure to train the model parameters, i.e., training amounts to directly maximising the log-likelihood $\log p_{\theta}(\mathbf{y}_\mathcal{T} | \mathbf{x}_\mathcal{T}; \mathcal{C})$, as discussed on the {ref}`previous page <meta_training>`.

Now that we've given an overview of the entire CNPF, we'll discuss three particular members: the Conditional Neural Process (CNP), Attentive Conditional Neural Process (AttnCNP), and the Convolutional Conditional Neural Process (ConvCNP). Each member of the CNPF can be broadly distinguished by:
* The encoder $\mathrm{Enc}_{\theta}: \mathcal{C} \mapsto R$, which has to be permutation invariant to treat $\mathcal{C}$ as a set.
* The decoder $\mathrm{Dec}_{\theta}: R,x^{(t)} \mapsto \mu^{(t)},\sigma^{2(t)}$, which parametrizes the predictive distribution at location $x^{(t)}$ using the global representation $R$.

We begin by describing the Conditional Neural Process, arguably the simplest member of the CNPF, and the first considered in the literature.

(cnp)=
## Conditional Neural Process (CNP)


The main idea of the Conditional Neural Process (CNP) {cite}`garnelo2018conditional` is to enforce permutation invariance of the encoder by first _locally_ encoding each context input-output pair into $R^{(c)}$, and then _aggregating_ the local encodings into a global representation, $R$,  of the context set using a commutative operation.
Specifically, the local encoder is a feedforward multi-layer perceptron (MLP), while the aggregator is a mean pooling.
The decoder is simply an MLP that takes as input the concatenation of the representation and the target input, $[R; x^{(t)}]$, and outputs a predictive mean $\mu^{(t)}$ and variance $\sigma^{2(t)}$.



```{admonition} Implementation$\qquad$Log Std
---
class: dropdown
---
Typically, we parameterise $\mathrm{Dec}_{\theta}$ as outputting $(\mu^{(t)}, \log \sigma^{(t)})$, i.e., the _log_ standard deviation, so as to ensure that no negative variances occur.
```


```{figure} ../images/computational_graph_CNPs.png
---
width: 25em
name: computational_graph_CNPs_text
alt: Computational graph CNP
---
Computational graph for CNPs.
```


To summarise, the CNP is defined by the following design choices (see {numref}`computational_graph_CNPs_text`):
* Encoding: $R = \mathrm{Enc}_{\theta}(\mathcal{C}) = \frac{1}{C} \sum_{c=1}^{C} \mathrm{MLP} \left( [x^{(c)}; y^{(c)}] \right)$ .
* Decoding: $(\mu^{(t)}, \sigma^{2(t)}) = \mathrm{Dec}_{\theta}(R,x^{(t)}) =  \mathrm{MLP} \left( [R,x^{(t)}] \right)$.

Note that the encoder is permutation invariant due to the commutativity of the sum operation, i.e., the order does not matter.
Importantly, if the local encoder and the decoder were universal function approximators (think of "infinitely wide" MLP and unconstrained dimension of $R$) the CNP would essentially be able to predict any mean $\mu^{(t)}$ and variance $\sigma^{2(t)}$ thanks to the local encoder+aggregator (DeepSets; {cite}`zaheer2017deep`).

```{admonition} Advanced$\qquad$Universality and DeepSets
---
class: dropdown, tip
---
There is a strong relationship between this local encoder+aggregator and a class of models known as DeepSets networks introduced by Zaheer et al.{cite}`zaheer2017deep`.
In particular, Zaheer et al. show that (subject to certain conditions) _any_ continuous function operating on sets ($S$) can be expressed as:

$$
\begin{align}
  f(S) = \rho \left( \sum_{s \in S} \phi(s) \right),
\end{align}
$$

for appropriate functions $\rho$ and $\phi$.
This is known as a "sum decomposition" or "Deep Sets encoding".
This result tells us that, as long as $\rho$ and $\phi$ are universal function approximators, this sum-decomposition can be done without loss of generality in terms of the class of permutation-invariant maps that can be expressed.

CNPs make heavy use this type of architecture.
To highlight the similarities, we can express each of the mean and standard deviation functions of the CNP as

$$
\begin{align}
  \mu^{(t)} = f_\mu \left( x^{(t)}; \mathcal{C} \right) &= \rho_\mu \left( \left[x^{(t)}; \frac{1}{|\mathcal{C}|} \sum_{(x, y) \in \mathcal{C}} \phi([x;y])\right] \right), \\
  \sigma^{2(t)} = f_{\sigma^2} \left( x^{(t)}; \mathcal{C} \right) &= \rho_\sigma \left( \left[x^{(t)}; \frac{1}{|\mathcal{C}|} \sum_{(x, y) \in \mathcal{C}} \phi([x;y])\right] \right)
\end{align}
$$

where $[\cdot ; \cdot ]$ is the concatenation operation.
In fact, the only difference between the CNP form and the DeepSets of Zaheer et al. is the concatenation operation in $\rho$, and the use of the mean for aggregation, rather than summation.
It is possible to leverage this relationship to show that CNPs can recover any continuous mean and variance functions, which provides justification for the proposed architecture.

```


{numref}`CNP_CNPF` shows a schematic animation of the forward pass of a CNP.
We see that every $(x, y)$ pair in the context set (here with three datapoints) is locally encoded by an MLP $e$.
The local encodings $\{r_1, r_2, r_3\}$ are then aggregated by a mean pooling $a$ to a global representation $r$.
Finally, the global representation $r$ is fed along with the target input $x_{T}$ into a decoder MLP $d$ to yield the mean and variance of the predictive distribution of the target output $y$.

```{figure} ../gifs/NPFs.gif
---
width: 30em
name: CNP_CNPF
alt: Schematic representation of CNP forward pass.
---
Schematic representation of the forward pass of members of the CNP taken from [Marta Garnelo](https://www.martagarnelo.com/conditional-neural-processes). $e$ is the local encoder MLP, $a$ is a mean-pooling aggregation, $d$ is the decoder MLP.
```

Notice that the computational cost of making predictions for $T$ target points conditioned on $C$ context points with this design is $\mathcal{O}(T+C)$.
Indeed, each $(x,y)$ pair of the context set is encoded independently ($\mathcal{O}(C)$) and the representation $R$ can then be re-used for predicting at each target location ($\mathcal{O}(T)$).
This means that once trained, CNPs are much more efficient than GPs (which scale as $\mathcal{O}((C+T)^3)$).

Let's see what prediction using a CNP looks like in practice.
We first consider a simple 1D regression task trained on samples from a GP with a radial basis function (RBF) kernel (data details in {doc}`Datasets Notebook <../reproducibility/Datasets>`).
Besides providing useful (and aesthetically pleasing) visualisations, the GPs admit closed form posterior predictive distributions, which allow us to compare to the "best possible" distributions for a given context set.
In particular, if the CNP was "perfect", it would exactly match the predictions of the oracle GP.

```{figure} ../gifs/CNP_rbf.gif
---
width: 35em
name: CNP_rbf_text
alt: CNP on GP with RBF kernel
---
Predictive distribution of a CNP (the blue line represents the predicted mean function and the shaded region shows a standard deviation on each side $[\mu-\sigma,\mu+\sigma]$) and the oracle GP (green line represents the ground truth mean and the dashed line show a standard deviations on each side) with RBF kernel.
```

{numref}`CNP_rbf_text` provides the predictive distribution for a CNP trained on many samples from such a GP.
The figure demonstrates that the CNP performs quite well in this setting.
As more data is observed, the predictions become tighter, as we would hope.
Moreover, we can see that the CNP predictions quite accurately track the ground truth predictive distribution.

That being said, we can see some signs of underfitting: for example, the predictive mean does not pass through all the context points, despite there being no noise in the data-generating distribution.
The underfitting becomes clear when considering more complicated kernels, such as a periodic kernel (i.e. GPs generating random periodic functions as seen in {ref}`Datasets Notebook <samples_from_gp>`).
One thing we can notice about the ground truth GP predictions is that it leverages the periodic structure in its predictions.

```{figure} ../gifs/CNP_periodic.gif
---
width: 35em
name: CNP_periodic_text
alt: CNP on GP with Periodic kernel
---
Posterior predictive of a CNP (Blue line for the mean with shaded area for $[\mu-\sigma,\mu+\sigma]$) and the oracle GP (Green line for the mean with dotted lines for +/- standard deviation) with Periodic kernel.
```

In contrast, we see that the CNP completely fails to model the predictive distribution: the mean function is overly smooth and hardly passes through the context points.
Moreover, it seems that no notion of periodicity has been learned in the predictions.
Finally, the uncertainty seems constant, and is significantly overestimated everywhere.
It seems that the CNP has failed to learn the more complex structure of the optimal predictive distribution for this kernel.


<<<<<<< HEAD
Let's now test the CNP (same architecture) on a more interesting task, one where we do _not_ have access to the ground truth predictive distribution: image completion. 
Note that NPs can be used to model images, as an image can be viewed as a function from pixel locations to pixel intensities or RGB channels--- expand the dropdown below if this is not obvious.
=======
Let's now test the CNP (same architecture) on a more interesting task, one where we do _not_ have access to the ground truth predictive distribution: image completion.
Note that NPs can be used to model images, as an image can be viewed as a function $I(\cdot)$ from pixel locations to pixel intensities or RGB channels--- expand the dropdown below if this is not obvious.
>>>>>>> 446c6290

````{admonition} Note$\qquad$Images as Functions
---
class: note, dropdown
---
In the Neural-Process literature, and in this tutorial, we view images as real-valued _functions_ on the two-dimensional plane.
Each input $x$ is a two-dimensional vector denoting pixel location in the image, and each $y$ is a real number representing pixel intensity (or a three-dimensional vector for RGB images). {numref}`images_as_functions_text` illustrates how to interpret an MNIST image as a function:

```{figure} ../images/images_as_functions.png
---
width: 30em
name: images_as_functions_text
alt: Viewing images as functions
---
Viewing images as functions from $\mathbb{Z}^2 \to \mathbb{R}$. Figure from {cite}`garnelo2018neural`.
```
````

During meta-training, we treat each image as a sampled function, and split the image into context and target pixels. At test time, we can feed in a new context set and query the CNP at all the pixel locations, to interpolate the missing values / targets in the image. {numref}`CNP_img_interp_text` shows the results:

```{figure} ../gifs/CNP_img_interp.gif
---
width: 30em
name: CNP_img_interp_text
alt: CNP on CelebA and MNIST
---
Posterior predictive of a CNP on CelebA $32\times32$ and MNIST.
```

These results are quite impressive, however there are still some signs of underfitting. In particular, the interpolations are not very sharp, and do not totally resemble the ground truth image even when there are many context points. Nevertheless, this experiment demonstrates the power of neural processes: they can be applied out-of-the-box to learn this complicated structure directly from data, something that would be very difficult with a GP.

One potential solution to the overfitting problem, motivated by the universality of CNPs, is to increase the capacity of the networks $\mathrm{Enc}_{\theta}$ and $\mathrm{Dec}_{\theta}$, as well as increase the dimensionality of $R$.
Unfortunately, it turns out that the CNP's modelling power scales quite poorly with the capacity of its networks.
A more promising avenue, which we explore next, is to consider the _inductive biases_ of its architectures.


```{admonition} Note
---
class: note
---
Model details and more plots, along with code for constructing and training CNPs, can be found in {doc}`CNP Notebook <../reproducibility/CNP>`.
```

(attncnp)=
## Attentive Conditional Neural Process (AttnCNP)


One possible explanation for CNP's underfitting is that all points in the target set share a _single_ global representation $R$ of the context set, i.e., $R$ is *independent* of the location of the target input.
This implies that all points in the context set are given the same "importance", regardless of the location at which a prediction is being made.
For example, CNPs struggle to take advantage of the fact that if a target point is very close to a context point, they will often both have similar values. One possible solution is to use a _target-specific_ representation $R^{(t)}$.

To achieve this, Kim et al. {cite}`kim2019attentive` propose the Attentive CNP (AttnCNP[^AttnCNP]), which replace CNPs' mean aggregation by an _attention mechanism_ {cite}`bahdanau2014neural`.
There are many great resources available about the use of attention mechanisms in machine learning (e.g. [Distill's interactive visualisation](https://distill.pub/2016/augmented-rnns/#attentional-interfaces), [Lil'Log](https://lilianweng.github.io/lil-log/2018/06/24/attention-attention.html), or the [Illustrated Transformer](http://jalammar.github.io/illustrated-transformer/)), and we encourage readers unfamiliar with the concept to look through these.
For our purposes, it suffices to think of attention mechanisms as learning to _attend_ to specific parts of an input that are particularly relevant to the desired output, giving them more _weight_ than others when making a prediction.
Specifically, the attention mechanism is a function $w_{\theta}(\cdot, \cdot)$ that weights each context point (the keys) _for every target location_ (the querries), $w_{\theta}(x^{(c)},x^{(t)})$.
The AttnCNP then replaces CNPs' simple average by a (more general) weighted average which gives a larger weight to "important" context points.

To illustrate how attention can alleviate underfitting, imagine that our context set contains two observations with inputs $x^{(1)}, x^{(2)}$ that are "very far" apart in input space. These observations (input-output pairs) are then mapped by the encoder to the local representations $R^{(1)}, R^{(2)}$ respectively.
Intuitively, when making predictions close to $x^{(1)}$, we should focus on $R^{(1)}$ and ignore $R^{(2)}$, since $R^{(1)}$ contains much more information about this region of input space. An attention mechanism allows us to parameterise and generalise this intuition, and learn it directly from the data!

This gain in expressivity comes at the cost of increased computational complexity, from  $\mathcal{O}(T+C)$ to $\mathcal{O}(T*C)$, as a representation of the context set now needs to be computed for each target point.

```{admonition} Functional Representation
---
class: attention
---
Notice that the encoder $\mathrm{Enc}_{\theta}$ does not take the target location $x^{(t)}$ and can thus not directly predict a _target-specific_ representation $R^{(t)}$.
To make the AttnCNP fit in an encoder -- global representation -- decoder framework we have to treat the global representation as a _function_ of the form $R : \mathcal{X} \to \mathbb{R}^{dimR}$ instead of a vector.
In the decoder, this function will be queried at the target position $x^{(t)}$ to yield a target specific vector representation $R^{(t)} = R(x^{(t)})$.
```

To summarise, the AttnCNP is defined by the following design choices (see {numref}`computational_graph_AttnCNPs_text`):
* Encoding: $R(\cdot) = \mathrm{Enc}_{\theta}(\mathcal{C}) = \sum_{c=1}^{C} w_{\theta} \left( x^{(c)}, \cdot \right) \mathrm{MLP} \left( [x^{(c)}; y^{(c)}] \right)$ .
* Decoding: $(\mu^{(t)}, \sigma^{2(t)}) = \mathrm{Dec}_{\theta}(R, x^{(t)}) =  \mathrm{MLP} \left( [R(x^{(t)}),x^{(t)}] \right)$.

Note that, as for the CNP, the encoder is permutation invariant due to the commutativity of the sum operation.

```{figure} ../images/computational_graph_AttnCNPs.png
---
width: 25em
name: computational_graph_AttnCNPs_text
alt: Computational graph of AttnCNP
---
Computational graph for AttnCNPs.
```


```{admonition} Note$\qquad$Self-Attention
---
class: dropdown, note
---
In the above discussion we only consider an attention mechanism between the target and context set (referred to as _cross-attention_).
In addition, AttnCNP often first uses an attention mechanism between context points: _self-attention_, i.e., the local encoding $\mathrm{MLP} \left( [x^{(c)}; y^{(c)}] \right)$ is replaced by $\sum_{c'=1}^{C} w_{\theta} \left( x^{(c')}, x^{(c)} \right) \mathrm{MLP} \left( [x^{(c')}; y^{(c')}] \right)$.

Notice that this does not impact the permutation invariance of the predictions --- if the context set is permuted, so will the set of local representations. When cross-attention is applied, the ordering of this set is irrelevant, hence the predictions are unaffected.

Using a self-attention layer will also increase the computational complexity to $\mathcal{O}(C(C+T))$ as each context point will first attend to every other context point in $\mathcal{O}(C^2)$ before the cross attention layer which is $\mathcal{O}(C*T)$.
```

Without further ado, let's see how the AttnCNP performs in practice.
We will first evaluate it on GP regression with different kernels (RBF, Periodic, and Noisy Matern).

```{figure} ../gifs/AttnCNP_single_gp.gif
---
width: 35em
name: AttnCNP_single_gp_text
alt: AttnCNP on GPs with RBF, Periodic, Noisy Matern kernel
---

Posterior predictive of AttnCNPs (Blue line for the mean with shaded area for $[\mu-\sigma,\mu+\sigma]$) and the oracle GP (Green line for the mean with dotted lines for +/- standard deviation) with RBF, Periodic, and Noisy Matern kernel.
```

{numref}`AttnCNP_single_gp_text` demonstrates that, as desired, AttnCNP alleviates many of the underfitting issues of the CNP, and generally performs much better on the challenging kernels.
However, looking closely at the resulting fits, we can still see some dissatisfying properties:
* The fit on the Periodic kernel is still not _great_.
In particular, we see that the mean and variance functions of the AttnCNP often fail to track the oracle GP, as they only partially leverage the periodic structure.
* The posterior predictive of the AttnCNP has "kinks", i.e., it is not very smooth. Notice that these kinks usually appear between 2 context points. This leads us to believe that they are a consequence of the AttnCNP abruptly changing its attention from one context point to the other.

Overall, AttnCNP performs quite well in this setting.
Next, we turn our attention (pun intended) to the image setting:

```{figure} ../gifs/AttnCNP_img_interp.gif
---
width: 30em
name: AttnCNP_img_interp_text
alt: AttnCNP on CelebA and MNIST
---
Posterior predictive of an AttnCNP for CelebA $32\times32$ and MNIST.
```

{numref}`AttnCNP_img_interp_text` illustrates the performance of the AttnCNP on image reconstruction tasks with CelebA (left) and MNIST (right). Note that the reconstructions are sharper than those for the CNP. Interestingly, when only a vertical or horizontal slice is shown, the ANP seems to "blur" out its reconstruction somewhat.


<!-- The results are quite impressive, as the AttnCNP is able to learn complicated structure in the underlying process, and even produce descent reconstructions of structured obfuscation of the image that is different from the random context pixels seen during training.
The image experiments hammer home an important advantage of the NPF over other approaches to modelling stochastic processes:
the same architecture can scale to complicated underlying processes, learning the important properties from the data (rather than requiring intricate kernel design, as in the case of GPs).
Intuitively, we can think of NPF models as implicitly learning these properties, or kernels, from the data, while allowing us to bake in some inductive biases into the architecture of the model. -->


```{admonition} Note
---
class: note
---
Model details, training and more plots in {doc}`AttnCNP Notebook <../reproducibility/AttnCNP>`
```

(extrapolation)=
## Generalisation and Extrapolation

So far, we have seen that well designed CNPF members can flexibly model a range of stochastic processes by being trained from functions sampled from the desired stochastic process.
Next, we consider the question of _generalisation_ and _extrapolation_ with CNPF members.

Let's begin by discussing these properties in GPs. Many GPs used in practice have a property known as _stationarity_. Roughly speaking, this means that the GP gives the same predictions regardless of the absolute position of the context set in input space --- only relative position matters. One reason this is useful is that stationary GPs will make sensible predictions regardless of the range of the inputs you give it. For example, imagine performing time-series prediction. As time goes on, the input range of the data increases. Stationary GPs can handle this without any issues.

In contrast, one downside of the CNP and AttnCNP is that it learns predictions solely through the data that it is presented with during meta-training. If this data has a limited range in input space, then there is no reason to believe that the CNP or AttnCNP will be able to make sensible predictions when queried outside of this range. In fact, we know that neural networks are typically quite bad at generalising outside their training distribution, i.e., in the _out-of-distribution_ (OOD) regime.

<!-- One property of GPs is that they can condition predictions on data observed in any region of $X$-space.
A possible downside from the fact that neural processes learn how to model a stochastic process from a dataset, is that during training we must specify a bounded range of $X$ on which data is observed, since we can never sample data from an infinite range.
We know that neural networks are typically quite bad at generalising outside the training distribution, and so we might suspect that CNPF models will not exhibit this appealing property. -->

Let's first probe this question on the 1D regression experiments.
To do so, we examine what happens when the context and target set contains points located _outside_ the training range.


```{figure} ../gifs/CNP_AttnCNP_rbf_extrap.gif
:width: 35em
:name: CNP_AttnCNP_rbf_extrap_text
:alt: extrapolation of CNP on GPs with RBF kernel

Extrapolation of posterior predictive of CNP (Top) and AttnCNP (Bottom) and the oracle GP (Green) with RBF kernel. Left of the red vertical line is the training range, everything to the right is the "extrapolation range".
```

{numref}`CNP_AttnCNP_rbf_extrap_text` clearly shows that the CNP and the AttnCNP  break as soon as the target and context points are outside the training range.
In other words, they are not able to model the fact that the RBF kernel is stationary, i.e., that the absolute position of target points is not important, but only their relative position to the context points.
Interestingly, they both fail in different ways: the CNP seems to fail for any target location, while the AttnCNP fails only when the target locations are in the extrapolation regime --- suggesting that it can deal with context set extrapolation.

We can also observe this phenomenon in the image setting.
For example let us evaluate the CNP and AttnCNP on Zero Shot Multi MNIST (ZSMM) where the training set consists of translated MNIST examples, while the test images are larger canvases with 2 digits. Refer to {doc}`Datasets Notebook <../reproducibility/Datasets>` for training and testing examples.


````{panels}
:container: container-fluid
:column: col-lg-6 col-md-6 col-sm-12 col-xs-12 p-0 m-0
:card: shadow-none border-0

```{figure} ../gifs/CNP_img_extrap.gif
:width: 100%
:name: CNP_img_extrap_text
:alt: CNP on ZSMM

Posterior predictive of an CNP for ZSMM.
```

---

```{figure} ../gifs/AttnCNP_img_extrap.gif
:width: 100%
:name: AttnCNP_img_extrap_text
:alt: AttnCNP on ZSMM

Posterior predictive of an AttnCNP for ZSMM.
```

````

Again we see in {numref}`CNP_img_extrap_text` and {numref}`AttnCNP_img_extrap_text` that the models completely break in this generalisation task. They are unable to spatially extrapolate to multiple, uncentered digits.
This is likely not surprising to anyone who has worked with neural nets as the test set here is significantly different of the training set.
Despite the challenging nature of this task, it turns out that we can in fact construct NPs that perform well, by building in the appropriate inductive biases.
This leads us to our next CNPF member --- the ConvCNP.


(convcnp)=
## Convolutional Conditional Neural Process (ConvCNP)

```{admonition} Disclaimer
---
class: caution
---
The authors of this tutorial are co-authors on the ConvCNP paper.
```

(TE)=
### Translation Equivariance (TE)

It turns out that the type of generalisation we are looking for --- that the predictions of NPs depend on the _relative_ position in input space of context and target points rather than the absolute one ---
can be mathematically expressed as a property called _translation equivariance_ (TE).
Intuitively, TE states that if our observations are shifted in input space (which may be time, as in audio waveforms, or spatial coordinates, as in image data), then the resulting predictions should be shifted by the same amount.
This simple inductive bias, when appropriate, is extremely effective.
For example, convolutional neural networks (CNNs) were explicitly designed to satisfy this property {cite}`fukushima1982neocognitron`{cite}`lecun1989backpropagation`, making them the state-of-the-art architecture for spatially-structured data.

In {numref}`translation_equivariance_text`, we visualise translation equivariance in the setting of stochastic process prediction.
Here, we show stationary GP regression, which leads to translation equivariant predictions.
We can see that as the context set is _translated_, i.e., all the data points in $\mathcal{C}$ are shifted in input space by the same amount, so is the resulting predictive distribution.
To achieve spatial generalisation, we would like this property also to hold for neural processes.

```{figure} ../images/te_vis_complete.png
:width: 35em
:name: translation_equivariance_text
:alt: Translation equivariant mapping from dataset to predictive

Example of a translation equivariant mapping from a dataset to a predictive stochastic process.
```

```{admonition} Advanced$\qquad$Translation equivariance
---
class: hint, dropdown
---

More precisely, translation equivariance is a property of a _map_ between two spaces, where each space has a notion of translation defined on it (more precisely, there is a _group action_ of the translation group on each space). In the CNPF case, the input space $\mathcal{Z}$ is the space of finite datasets, such that each $Z \in \mathcal{Z}$ can be written as $Z = \{(x_n, y_n)\}_{n=1}^N$ for some $N \in \mathbb{N}$. The output space $\mathcal{H}$ is a space of continuous functions on $\mathcal{X}$, where $\mathcal{X}$ is the input domain of the regression problem (e.g., time, spatial position). Think of $\mathcal{H}$ as the set of all possible predictive mean and variance functions. The map acting from $\mathcal{Z}$ to $\mathcal{H}$ is then the CNPF member itself.

Let $\tau \in \mathcal{X}$ be a translation vector. We define _translations_ on each of these spaces as:

$$
\begin{align}
T \colon \mathcal{X} \times \mathcal{Z} \to \mathcal{Z}; & \qquad T_\tau Z = \{ (x_n + \tau, y_n) \}_{n=1}^N \\
T' \colon \mathcal{X} \times \mathcal{H} \to \mathcal{H}; & \qquad T'_\tau h(x) = h( x - \tau).
\end{align}
$$

Then, a mapping $f \colon \mathcal{Z} \to \mathcal{H}$ is said to be _translation equivariant_ if $f(T_\tau Z) = T'_\tau f(Z)$ for all $\tau \in \mathcal{X}$ and $Z \in \mathcal{Z}$. In other words, "shifting then predicting" gives the same result as "predicting then shifting".
```

### ConvCNP

This provides the central motivation behind the ConvCNP {cite}`gordon2019convolutional`: _baking TE into the CNPF_, whilst preserving its other desirable properties.
Specifically, we would like the encoder to be a TE map between the context set $\mathcal{C}$ and a functional representation $R(\cdot)$, which as for AttnCNP will then be queried at the target location $R^{(t)}=R(x^{(t)})$.
In deep learning, the prime candidate for a TE encoder is a CNN.
There is however an issue: the inputs and outputs to a CNN are discrete signals (e.g. images) and thus cannot take as input sets nor can they be queried at continuous (target) location $x^{(t)}$. Gordon et al.
{cite}`gordon2019convolutional` solve this issue by introducing the SetConv layer, an operation which extends standard convolutions to sets and could be very useful beyond the NPF framework.

````{admonition} SetConv
---
class: attention
---
Standard convolutional layers in deep learning take in a discrete signal/function (e.g. a $128\times128$ monochrome image that can be seen as a function from $\{0, \dots , 127\}^2 \to [0,1]$) and outputs a discrete signal/function (e.g. another $128\times128$ monochrome image).
The SetConv layer extends this operation to sets, i.e., it takes as input a set of continuous input-output pairs $\{(x^{(c)},y^{(c)})\}_{c=1}^{C}$ (e.g. a time-series sampled at irregular points) and outputs a function that can be queried at continuous locations $x$.

```{math}
:label: set_conv
\begin{align}
\mathrm{SetConv} \left( \{(x^{(c)},y^{(c)})\}_{c=1}^{C} \right)(x) = \sum_{c=1}^{C} \begin{bmatrix} 1 \\ y^{(c)} \end{bmatrix} w_{\theta} \left( x - x^{(c)} \right).
\end{align}
```

Here, $w_{\theta}$ is a positive-definite Kernel function that maps the _distance between_ $x^{(c)}$ and $x$ to a real number.
It is most often chosen to be an RBF: $w_{\theta}(r) = \exp(- \frac{\|r\|^2_2}{\ell^2} )$, where $\ell$ is a learnable lengthscale parameter. You can think of this operation as simply placing Gaussian bumps down at every datapoint, similar to [Kernel Density Estimation](https://en.wikipedia.org/wiki/Kernel_density_estimation).

Note that the SetConv operation is permutation invariant due to the sum operation.Furthermore, it is very similar to an attention mechanism, the main difference being that:
* The weight only depends on the distance $x^{(c)}-x$ rather than on their absolute values. This is the key for TE, which intuitively requires the mapping to only depend on relative positions rather than absolute ones.
* We append a constant 1 to the value,  $\begin{bmatrix} 1 \\ y^{(c)} \end{bmatrix}$, which results in an additional _channel_. Intuitively, we can think of this additional channel --- referred to as the _density channel_ --- as keeping track of where data was observed in $\mathcal{C}$.

```{admonition} Note$\qquad$Density Channel
---
class: note, dropdown
---
To better understand the role of the density channel, consider a context set containing a point $(x^{(c')}, y^{(c')})$, with $y^{(c')} = 0$. Without the density channel, this point would have no impact on the output of the SetConv:

$$
\begin{align}
\mathrm{SetConv} \left( \{(x^{(c)},y^{(c)})\}_{c=1}^{C} \right)(x)
&= \sum_{c=1}^{C} y^{(c)} w_{\theta} \left( x - x^{(c)} \right) \\
&= \left( y^{(c')} w_{\theta} \left( x - x^{(c')} \right) \right) + \sum_{c \neq c'}  y^{(c)} w_{\theta} \left( x - x^{(c)} \right) \\
&= 0 + \sum_{c \neq c'}  y^{(c)} w_{\theta} \left( x - x^{(c)} \right)
\end{align}
$$

Hence, without a density channel, the encoder would be unable to distinguish between observing a context point with $y^{(c)} = 0$, and not observing a context point at all! With the density channel, the contribution of the point $c'$ becomes non-zero, specifically it contributes $\begin{bmatrix} w_{\theta} \left( x - x^{(c)} \right) \\ 0 \end{bmatrix}$  to the predictions. This turns out to be important in practice, as well as in the theoretical proofs regarding the expressivity of the ConvCNP.
```

```{admonition} Note$\qquad$Normalisation
---
class: note, dropdown
---
It is common practice to use the density channel to _normalise_ the output of the non-density channels (also called the _signal_ channels), so that the functional encoding becomes:

$$
\begin{align}
\mathrm{density}(x)
&= \sum_{c=1}^{C}  w_{\theta}(x^{(c)} - x)\\
\mathrm{signal}(x)
&= \sum_{c=1}^{C} y^{(c)} w_{\theta}(x^{(c)} - x) \\
\mathrm{SetConv}(\mathcal{C})(x) &=  \begin{bmatrix} \mathrm{density}(x) \\ \mathrm{signal}(x) / \mathrm{density}(x) \end{bmatrix}
\end{align}
$$

Intuitively, this ensures that the magnitude of the signal channel doesn't blow up if there are a large number of context points at the same spot. The density channel of the ConvCNP encoder can be seen as (a scaled version of) a kernel density estimate, and the normalised signal channel can be seen as [Nadaraya-Watson kernel regression](https://en.wikipedia.org/wiki/Kernel_regression#Nadaraya%E2%80%93Watson_kernel_regression).
```

<<<<<<< HEAD
Note that if $x^{(c)},x^{(t)}$ are discrete, the SetConv essentially recovers the standard convolutional layer, denoted Conv. For example, let $I$ be a $128\times128$ monochrome image, then 

$$
\mathrm{SetConv}(\{(x^{(c)},I(x^{(c)}))\}_{x^{(c)} \in \{0, \dots , 127\}^2 })(x^{(t)}) = \begin{bmatrix} 1 \\ \mathrm{Conv}(I)[x^{t}] \end{bmatrix}
$$

for all pixel locations $x^{(t)} \in \{0, \dots , 127\}^2 $, where $1$ comes from the fact that the density channel is always $1$ when their are no "missing values".
=======
Note that if $x^{(c)},x^{(t)}$ are discrete, the SetConv essentially recovers the standard convolutional layer, denoted Conv. For example, let $I$ be a $128\times128$ monochrome image, then $\mathrm{SetConv}(\{(x^{(c)},I(x^{(c)}))\}_{x^{(c)} \in \{0, \dots , 127\}^2 })(x^{(t)}) = \begin{bmatrix} 1 \\ \mathrm{Conv}(I)[x^{t}] \end{bmatrix}$ for all pixel locations $x^{(t)} \in \{0, \dots , 127\}^2$, where $1$ comes from the fact that the density channel is always $1$ when their are no "missing values".
>>>>>>> 446c6290
````

Armed with this convolution mapping a set to continuous a function, we can use a CNN as our encoder by "wrapping it" around two SetConvs.
Specifically, the encoder of the ConvCNP first uses a SetConv to ensure that the encoder can take the context set $\mathcal{C}$ as input.
The output of the SetConv (a continuous function) is then _discretised_ --- by evaluating it at an evenly spaced grid of input locations $\{ \mathrm{SetConv}\left( \mathcal{C} \right)(x^{(u)}) \}_{u=1}^U$ --- so that it can be  given as input to a CNN.
Finally the output of the CNN (a discrete function) is passed through an additional SetConv to obtain a continuous functional representation $R$.

```{admonition} Warning
---
class: warning
---
The discretisation means that the resulting ConvCNP can only be approximately TE, where the quality of the approximation is controlled by the number of points $U$.
If the spacing between the grid points is $\Delta$, the ConvCNP would not be expected to be equivariant to shifts of the input that are smaller than $\Delta$.
```

Similarly to AttnCNP, the decoder applies the resulting functional representation to the target location to get a target specific representation $R^{(t)}=R(x^{(t)})$, which is then used by an MLP to parametrize the final Gaussian distribution.
The only difference with AttnCNP being that the MLP does not directly take $x^{(t)}$ as input, to ensure that the ConvCNP is TE.


Putting everything together, we can define the ConvCNP using the following design choices (illustrated in {numref}`computational_graph_ConvCNPs_text`):
* Encoding: $R(\cdot) = \mathrm{Enc}_{\theta}(\mathcal{C}) = \mathrm{SetConv} \left( \mathrm{CNN}\left(\{ \mathrm{SetConv}\left( \mathcal{C} \right)(x^{(u)}) \}_{u=1}^U \right) \right)$ .
* Decoding: $(\mu^{(t)}, \sigma^{2(t)}) = \mathrm{Dec}_{\theta}(R, x^{(t)}) =  \mathrm{MLP} \left( R(x^{(t)}) \right)$.

```{figure} ../images/computational_graph_ConvCNPs.png
---
width: 25em
name: computational_graph_ConvCNPs_text
alt: Computational graph ConvCNP
---
Computational graph of ConvCNP.
```


```{admonition} Disclaimer$\qquad$ Encoder vs Decoder
---
class: caution, dropdown
---
Note that the separation of the ConvCNP into encoder and decoder is somewhat arbitrary. You could also view the encoder as the first SetConv, and the decoder as the CNN with the second SetConv, which is the view presented in the original ConvCNP paper.
```

Importantly, if the CNN was a universal function approximator (think about "infinite channels" in the CNN and $U \to \infty$) the ConvCNP would essentially be able to predict any mean $\mu^{(t)}$ and variance $\sigma^{2(t)}$ that can be predicted with a TE map (ConvDeepSets; {cite}`gordon2019convolutional`).

```{admonition} Advanced$\qquad$ConvDeepSets
---
class: dropdown, hint
---
Similar to how CNPs make heavy use of "DeepSet" networks, ConvCNPs rely on the _ConvDeepSet_ architecture which was also proposed by Gordon et al. {cite}`gordon2019convolutional`.
ConvDeepSets map sets of the form $Z = \{(x_n, y_n)\}_{n=1}^N$, $N \in \mathbb{N}$ to a space of functions $\mathcal{H}$, and have the following form

$$
\begin{align}
f(Z) = \rho(E (Z)); \qquad E(Z) = \sum_{(x,y) \in Z} \phi(y) w_{\theta}(\cdot - x) \in \mathcal{H},
\end{align}
$$

for appropriate functions $\phi$, and $w_{\theta}$, and $\rho$ translation equivariant.
The key result of Gordon et al. is to demonstrate that not only are functions of this form translation equivariant, but under mild conditions, _any_ continuous and translation equivariant function on sets $Z$ has a representation of this form.
This result is analagous to that of Zaheer et al., but extended to translation equivariant functions on sets.
<!-- Gordon et al. rely on the universal approximators for $phi$, the notion of _interpolating kernels_ for $\psi$, and specify $\rho$ as universal approximators of continuous _and_ translation equivariant functions between function spaces. -->

ConvCNPs then define the parameterisations of the mean and variance functions using ConvDeepSets.
In particular, ConvCNPs specify $\phi \colon y \mapsto (1, y)^T$, $\rho$ as a CNN, and $w_{\theta}$ as an RBF kernel, and use ConvDeepSets to parameterise the predictive mean and standard deviation functions.
Thus, ConvDeepSets motivate the architectural choices of the ConvCNP analagously to how DeepSets can be used to provide justification for the CNP architecture.
```

{numref}`ConvCNP_text` shows a schematic animation of the forward pass of a ConvCNP.
We see that every $(x, y)$ pair in the context set (here with ten datapoints) goes through a SetConv.
After concatenting the density channel, we discretize both the signal and the density channel so that they can be used as input to a CNN.
The result then goes through a second SetConv to ouput a functional representation $R(\cdot)$ which an be querried at any target location $x^{(t)}$.
Finally, the global representation evaluated at each target $R(x^{(t)})$ is fed into a decoder MLP to yield the mean and variance of the predictive distribution of the target output $y$.

```{figure} ../gifs/explain_convcnp_RBF_10cntxt_largelength.gif
---
width: 30em
name: ConvCNP_text
alt: Schematic representation of ConvCNP forward pass.
---
Schematic representation of the forward pass of members of the ConvCNP.
```




```{admonition} Implementation$\qquad$On-the-grid ConvCNP
---
class: note, dropdown
---
The architecture described so far is referred to as the "off-the-grid" ConvCNP in the original paper, since it can handle input observations at any point on the $x$-axis. However, we sometimes have situations where inputs end up regularly spaced on the $x$-axis. A prime example of this is in image data, where the input image lives on a regularly-spaced 2D grid. For this case, the authors propose the "on-the-grid" ConvCNP, which is a simplified version that is easier to implement.

In the on-the-grid ConvCNP, the input data already lives on a discretised grid. Hence, after appending a density channel, this can immediately be fed into a CNN, without the need for SetConv's. Suppose we have an image, represented as an $H \times W$ matrix. Within this image, we have $C$ observed pixels and $HW - C$ unobserved pixels. We represent an observed pixel with the vector $[1, y^{(c)}]^T$, and an unobserved pixel with the vector $[0, 0]^T$. As before, the first element of this vector is the density channel, and indicates that a datapoint has been observed.

To implement this, let the input image be $I \in \mathbb{R}^{H \times W}$. Let $M \in \mathbb{R}^{H \times W}$ be a mask matrix, with $M_{i,j} = 1$ if the pixel at location $(i,j)$ is in the context set, and $0$ otherwise. Then we can compute the density channel as $\mathrm{density} = M$ and the signal channel as $\mathrm{signal} = I \odot M$, where $\odot$ denotes element-wise multiplication. We then stack these matrices as $[\mathrm{density}, \mathrm{signal}]^T$. This can then be passed into a CNN, and the CNN can output one channel for the predictive mean, and another for the log predictive variance.

```

```{admonition} Note$\qquad$Computational Complexity
---
class: dropdown, note
---
Computing the discrete functional representation requires considering $C$ points in the context set for each discretised function location which scales as $\mathcal{O}(U*C)$.
Similarly, computing the predictive at the target inputs scales as $\mathcal{O}(U*T)$. Finally, if the convolutional kernel has width $K$, the complexity of the CNN scales as $\mathcal{O}(U*K)$ --- here we are ignoring the depth and number of channels. Hence the computational complexity of inference in a ConvCNP is $\mathcal{O}(U(C+K+T))$. In the on-the-grid ConvCNP, the computational complexity is simply $\mathcal{O}(U*K)$, where $U$ is the number of pixels for image data.

This shows that there is a trade-off: if the number of discretisation points $U$ is too large then the computational cost will not be manageable, but if it is too small then ConvCNP will be only very "coarsely" TE.
```

Now that we have constructed a translation equivariant member of the CNPF, we can test it in the more challenging extrapolation regime.
We begin with the same set of GP experiments, but this time already including data observed from outside the original training range.

```{figure} ../gifs/ConvCNP_single_gp_extrap.gif
---
width: 35em
name: ConvCNP_single_gp_extrap_text
---
Extrapolation (red dashes) of posterior predictive of ConvCNPs (Blue) and the oracle GP (Green) with (top) RBF, (center) periodic, and (bottom) Noisy Matern kernel.
```

{numref}`ConvCNP_single_gp_extrap_text` demonstrates that the ConvCNP indeed performs very well!
In particular, we can see that:
* Like the use of attention, the TE inductive bias also helps the model avoid the tendency to underfit the data.
* Unlike the other members of the CNPF, the ConvCNP is able to extrapolate outside of the training range.
Note that this is a direct consequence of TE.
* Unlike attention, the ConvCNP produces smooth mean and variance functions, avoiding the "kinks" introduced by the AttnCNP.
* The ConvCNP is able to learn about the underlying structure in the periodic kernel.
We can see this by noting that it produces periodic predictions, even "far" away from the observed data.


````{admonition} Note$\qquad$Finite Receptive Field
---
class: dropdown, note
---
The periodic kernel example is a little misleading, as the ConvCNP does not recover the underlying GP predictions everywhere.
In fact, we know that it cannot exactly recover the underlying process.
Indeed, it can only model _local_ periodicity because it has a bounded _receptive field_ --- the
size of the input region that can affect a particular output. See [this Distill article](https://distill.pub/2019/computing-receptive-fields/) for a further explanation of CNN receptive fields.
This is best seen when considering a much larger target interval ($[-2,14]$ instead of $[0,4]$):

```{figure} ../gifs/ConvCNP_periodic_large_extrap.gif
---
width: 35em
name: ConvCNP_periodic_large_extrap_text
alt: ConvCNP on single images
---
Large extrapolation (red dashes) of posterior predictive of ConvCNPs (Blue) and the oracle GP (Green) with periodic kernel.
```

In fact, this is true for any of the GPs above, all of which have "infinite receptive fields" --- in principle, an observation at one point affects the predictions along the entire $x$-axis. This means that no model with a bounded receptive field can _exactly_ recover the GP predictive distribution everywhere.
In practice however, most GPs with non-periodic kernels (e.g., with RBF and Matern kernels) have a finite length-scale, and points much further apart than the length-scale are, for all practical purposes, independent.

This discussion alludes to one of the key design choices of the ConvCNP, which is the size of its receptive field.
Note that, unlike standard CNNs, the resulting receptive field does not only depend on the CNN architecture, but also on the granularity of the discretisation employed on the functional representation.
````


Let's now examine the performance of the ConvCNP on more challenging image experiments.
As with the AttnCNP, we consider CelebA and MNIST reconstruction experiments, but also include the Zero-Shot Multi-MNIST (ZSMM) experiments that evaluate the model's ability to generalise beyond the training data.

```{figure} ../gifs/ConvCNP_img.gif
---
width: 45em
name: ConvCNP_img_text
alt: ConvCNP on CelebA, MNIST, ZSMM
---

Posterior predictive of an ConvCNP for CelebA, MNIST, and ZSMM.
```

From {numref}`ConvCNP_img_text` we see that the ConvCNP performs quite well on all datasets when the context set is large enough and uniformly sampled, even when extrapolation is needed (ZSMM).
However, performance is less impressive when the context set is very small or when it is structured, e.g., half images.
In our experiments we find that this is more of an issue for the ConvCNP than the AttnCNP ({numref}`AttnCNP_img`); we hypothesize that this happens because the effective receptive field of the former is too small.

```{admonition} Note$\qquad$Effective Receptive Field
---
class: dropdown, note
---
We call the *effective* receptive field {cite}`luo2016understanding`, the empirical receptive field of a *trained* model rather than the theoretical receptive field for a given architecture.
For example if a ConvCNP always observes many context points during training, then every target point will be close to some to context points and the ConvCNP will thus not need to learn to depend on context points that are far from target points.
The size of the effective receptive field can thus be increased by reducing the size of the context set seen during training, but this solution is somewhat dissatisfying in that it requires tinkering with the training procedure.

In contrast, this is not really an issue with AttnCNP which both always has to attend to all the context points, i.e., it has an "infinite" receptive field.
```

Although the previous plots look good, you might wonder how such a model compares to standard interpolation baselines.
To answer this question we will look at larger images to see the more fine grained details.
Specifically, let's consider a ConvCNP trained on $128 \times 128$ CelebA:

```{figure} ../gifs/ConvCNP_img_baselines.gif
---
width: 25em
name: ConvCNP_img_baselines
alt: ConvCNP and baselines on CelebA 128
---

ConvCNP and Nearest neighbour, bilinear, bicubic interpolation on CelebA 128.
```

{numref}`ConvCNP_img_baselines` shows that the ConvCNP performs much better than baseline interpolation methods. Having seen such encouraging results, as well as the decent zero shot generalisation capability of the ConvCNP on ZSMM, it is natural to want to evaluate the model on actual images with multiple faces with different scales and orientations:

```{figure} ../images/ConvCNP_img_zeroshot.png
---
width: 20em
name: ConvCNP_img_zeroshot_text
alt: Zero shot generalization of ConvCNP to a real picture
---
Zero shot generalization of a ConvCNP trained on CelebA and evaluated on Ellen's selfie. We also show a baseline bilinear interpolator.
```

From {numref}`ConvCNP_img_zeroshot_text` we see that the model trained on single faces is able to generalise reasonably well to real world data in a zero shot fashion. One possible application of the ConvCNP is increasing the resolution of an image.
This can be achieved by querying positions "in between" pixels.

```{figure} ../images/ConvCNP_superes_baseline.png
---
width: 30em
name: ConvCNP_superes_baseline_text
alt: Increasing image resolution with ConvCNP
---
Increasing the resolution of $16 \times 16$ CelebA to $128 \times 128$ with a ConvCNP and a baseline bilinear interpolator.
```

{numref}`ConvCNP_superes_baseline_text` demonstrates such an application.
We see that the ConvCNP can indeed be used to increase the resolution of an image better than the baseline bilinear interpolator, even though it was not explicitly trained to do so!


```{admonition} Note
---
class: note
---
Model details, training and more plots are available in the {doc}`ConvCNP Notebook <../reproducibility/ConvCNP>`
```

(issues-cnpfs)=
## Issues With the CNPF

Let's take a step back.
So far, we have seen that we can use the factorisation assumption to construct members of the CNPF, perhaps the simplest of these being the CNP.
Our first observation was that while the CNP can predict simple stochatic processes, it tends to underfit when the processes are more complicated.
We saw that this tendency can be addressed by adding appropriate inductive biases to the model.
Specifically, the AttnCNP significantly improves upon the CNP by adding an attention mechanism to generate target-specific representations of the context set.
However, both the CNP and AttnCNP fail to make meaningful predictions when data is observed outside the training range.
Finally, we saw how including translation equivariance as an inductive bias led to accurate predictions that generalised elegantly to observations outside the training range.

Let's now consider more closely the implications of the factorisation assumption, along with the Gaussian form of predictive distributions.
One immediate consequence of using a Gaussian likelihood is that we cannot model multi-modal predictive distributions.
To see why this might be an issue, consider making predictions for the MNIST reconstruction experiments.

```{figure} ../images/ConvCNP_marginal.png
---
width: 20em
name: ConvCNP_marginal_text
alt: Samples from ConvCNP on MNIST and posterior of different pixels
---

Predictive distribution of a ConvCNP on an entire MNIST image (left) and marginal predictive distributions of some pixels (right).
```

Looking at {numref}`ConvCNP_marginal_text`, we might expect that sampling from the predictive distribution for an unobserved pixel would sometimes yield completely white values, and sometimes completely black --- depending on whether the sample represents, for example, a 3 or a 5.
However, a Gaussian distribution, which is unimodal (see {numref}`ConvCNP_marginal_text` right), cannot model this multimodality.

<!---
One possible solution to this problem might be to employ some other parametric distribution that enables multimodality, for example, a mixture of Gaussians.
While this may solve some issues, we can generalise this point to say that the CNPF requires specifying _some parametric form of distribution_.
Ideally, what we would like is some parametrisation of the NPF that enables us to recover _any_ form of marginal distribution.
-->

The other major restriction is the factorisation assumption itself.
First, CNPF members cannot model any dependencies in the predictive distribution over multiple target points.
For example imagine that we are modelling samples from a GP.
If the model is making predictions at two target locations that are "close" on the $x$-axis, it seems reasonable that whenever it predicts the first output to be "high", it would predict something similar for the second, and vice versa.
Yet the factorisation assumption prevents this type of correlation from occurring.
Another way to view this is that the CNPF cannot produce _coherent_ samples from its predictive distribution.
In fact, sampling from the posterior corresponds to adding independent noise to the mean at each target location, resulting in samples that are discontinuous and look nothing like the underlying process:

```{figure} ../images/ConvCNP_rbf_samples.png
---
width: 35em
name: ConvCNP_rbf_samples_text
alt: Sampling from ConvCNP on GP with RBF kernel
---
Samples form the posterior predictive of a ConvCNP (Blue), and the predictive distribution of the oracle GP (Green) with RBF kernel.
```

Similarly, sampled images from a member of the CPNF are not coherent and look like random noise added to a picture:

```{figure} ../images/ConvCNP_img_sampling.png
---
width: 45em
name: ConvCNP_img_sampling_text
alt: Sampling from ConvCNP on CelebA, MNIST, ZSMM
---

Samples from the posterior predictive of an ConvCNP for CelebA, MNIST, and ZSMM.
```


```{admonition} Note$\qquad$Thompson Sampling
---
class: note, dropdown
---
This inability to sample from the predictive may inhibit the deployment of CNPF members from several application areas for which it might otherwise be potentially well-suited.
One such example is the use of Thompson sampling algorithms for e.g., contextual bandits or Bayesian optimisation, which require a model to produce samples.
```

In the next chapter, we will see one approach to solving both these issues by treating the representation as a latent variable. This leads us to the _latent_ Neural Process family (LNPF).

[^densityChannel]: Alernatively, these would be vectors in $\mathbb{R}^4$ if we were modelling RGB images.

[^AttnCNP]: {cite}`kim2019attentive` only introduced the latent variable model, but one can easily drop the latent variable if not needed.<|MERGE_RESOLUTION|>--- conflicted
+++ resolved
@@ -222,13 +222,8 @@
 It seems that the CNP has failed to learn the more complex structure of the optimal predictive distribution for this kernel.
 
 
-<<<<<<< HEAD
 Let's now test the CNP (same architecture) on a more interesting task, one where we do _not_ have access to the ground truth predictive distribution: image completion. 
 Note that NPs can be used to model images, as an image can be viewed as a function from pixel locations to pixel intensities or RGB channels--- expand the dropdown below if this is not obvious.
-=======
-Let's now test the CNP (same architecture) on a more interesting task, one where we do _not_ have access to the ground truth predictive distribution: image completion.
-Note that NPs can be used to model images, as an image can be viewed as a function $I(\cdot)$ from pixel locations to pixel intensities or RGB channels--- expand the dropdown below if this is not obvious.
->>>>>>> 446c6290
 
 ````{admonition} Note$\qquad$Images as Functions
 ---
@@ -557,7 +552,6 @@
 Intuitively, this ensures that the magnitude of the signal channel doesn't blow up if there are a large number of context points at the same spot. The density channel of the ConvCNP encoder can be seen as (a scaled version of) a kernel density estimate, and the normalised signal channel can be seen as [Nadaraya-Watson kernel regression](https://en.wikipedia.org/wiki/Kernel_regression#Nadaraya%E2%80%93Watson_kernel_regression).
 ```
 
-<<<<<<< HEAD
 Note that if $x^{(c)},x^{(t)}$ are discrete, the SetConv essentially recovers the standard convolutional layer, denoted Conv. For example, let $I$ be a $128\times128$ monochrome image, then 
 
 $$
@@ -565,9 +559,6 @@
 $$
 
 for all pixel locations $x^{(t)} \in \{0, \dots , 127\}^2 $, where $1$ comes from the fact that the density channel is always $1$ when their are no "missing values".
-=======
-Note that if $x^{(c)},x^{(t)}$ are discrete, the SetConv essentially recovers the standard convolutional layer, denoted Conv. For example, let $I$ be a $128\times128$ monochrome image, then $\mathrm{SetConv}(\{(x^{(c)},I(x^{(c)}))\}_{x^{(c)} \in \{0, \dots , 127\}^2 })(x^{(t)}) = \begin{bmatrix} 1 \\ \mathrm{Conv}(I)[x^{t}] \end{bmatrix}$ for all pixel locations $x^{(t)} \in \{0, \dots , 127\}^2$, where $1$ comes from the fact that the density channel is always $1$ when their are no "missing values".
->>>>>>> 446c6290
 ````
 
 Armed with this convolution mapping a set to continuous a function, we can use a CNN as our encoder by "wrapping it" around two SetConvs.
